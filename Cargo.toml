[package]
name = "graphidxbaselines"
authors = ["Erik Thordsen"]
version = "0.1.0"
edition = "2021"
resolver = "2"

[lib]
name = "graphidxbaselines"
crate-type = ["cdylib", "lib"]
path = "src/lib.rs"
test = true
doc = true

[dependencies]
graphidx = { path = "../GraphIndexAPI", default-features = false }
hsgf_lib = { path = "../hsgf/hsgf_lib", default-features = false }
num = "0.4.0"
ndarray = "0.15" # Has to be the same as used by hdf5 to work
ndarray-rand = "0.14.0"
ndarray-linalg = {version="0.16.0", features = ["openblas-system"]}
ndarray-stats = "0.6.0"
rand = "0.8.5"
futures = "0.3.28"
paste = "1.0.12"
probability = "0.20.3"
indicatif = "0.17.3"
hdf5 = "0.8.1"
rayon = "1.7.0"
half = {version="2.2.1", features=["num-traits"]}
foldhash = "0.1.4"
pyo3 = { version = "0.23.4", features = ["extension-module","multiple-pymethods"], optional = true }
numpy = { version = "0.23.0", optional = true}

[dev-dependencies]
pyo3 = { version = "0.23.4", features = ["multiple-pymethods"] }
numpy = { version = "0.23.0" }
# criterion = { version = "0.5.1", features = ['html_reports'] }

[features]
default = []
python = ["pyo3", "numpy"]

# [profile.release]
# features = ["python"]
# opt-level = 3
# lto = true
# codegen-units = 1

# [profile.dev]
# features = ["python"]

[profile.test]
inherits = "release"

[profile.release-with-debug]
inherits = "release"
debug = true
strip = false

<<<<<<< HEAD
# [profile.bench]
# inherits = "release"
# features = []
=======
[profile.test]
inherits = "release-with-debug"

[profile.bench]
inherits = "release"
features = []
>>>>>>> c3b6941c

# [[bench]]
# name = "bench"
# harness = false

<|MERGE_RESOLUTION|>--- conflicted
+++ resolved
@@ -50,26 +50,17 @@
 # [profile.dev]
 # features = ["python"]
 
-[profile.test]
-inherits = "release"
-
 [profile.release-with-debug]
 inherits = "release"
 debug = true
 strip = false
 
-<<<<<<< HEAD
-# [profile.bench]
-# inherits = "release"
-# features = []
-=======
 [profile.test]
 inherits = "release-with-debug"
 
 [profile.bench]
 inherits = "release"
 features = []
->>>>>>> c3b6941c
 
 # [[bench]]
 # name = "bench"
